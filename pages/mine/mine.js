// pages/mine/mine.js - 纯UI页面层

// 引入API模块
const api = require('../../config/api');
// 引入 stores 和 mobx-miniprogram-bindings
const {userStore, settingStore} = require('../../stores/index');
const {createStoreBindings, destroyStoreBindings} = require('mobx-miniprogram-bindings');

Page({
    /**
     * 页面的初始数据
     */
    data: {
        // 用户相关数据将由 userStore 绑定提供：
        // userInfo, detectiveInfo, hasSignedIn, isLoggedIn, loading
        defaultAvatarUrl: api.assets.local.avatar,
        buttonConfig: {
            type: 'light',
            text: '登录'
        },
        isLoggingOut: false,
        // 用户信息设置弹窗
        showUserInfoModal: false,
        // 汤面列表弹窗
        showSoupListModal: false,
        // 汤面列表类型: 'unsolved', 'solved', 'creations', 'favorites'
        soupListType: 'unsolved',
        // 编辑中的昵称和头像，用于用户信息设置弹窗
        editingNickName: '',
        editingAvatarUrl: ''
    },
    /**
     * 生命周期函数--监听页面加载
     */  async onLoad() {
        // 创建userStore绑定 - 直接绑定userStore，符合新的架构模式
        this.userStoreBindings = createStoreBindings(this, {
            store: userStore,
            fields: [
                // 核心用户数据
                "userInfo",           // 原始用户信息对象
                "isLoggedIn",         // 登录状态 - 按钮显示需要

                // 侦探相关信息
                "detectiveInfo",      // 完整侦探信息 - detective-card组件需要
                "hasSignedIn",        // 签到状态 - detective-card组件需要

                // 加载状态 - 直接访问loading对象
                "loading"             // 统一加载状态对象
            ],
            actions: [
                "syncUserInfo",       // 同步用户信息
                "login",              // 登录操作
                "logout",             // 退出登录操作
                "updateAvatar",       // 更新头像
                "updateUserProfile"   // 更新用户资料
            ]
        });

        // 创建settingStore绑定 - 用于引导层管理
        this.settingStoreBindings = createStoreBindings(this, {
            store: settingStore,
            fields: ['showGuide'], // 引导层显示状态
            actions: []
        });
    },

    /**
     * 生命周期函数--监听页面显示
     */
    async onShow() {
        if (typeof this.getTabBar === 'function' && this.getTabBar()) {
            this.getTabBar().setData({
                selected: 2
            });
        }

        // 调用绑定的syncUserInfo action刷新数据
        await this.syncUserInfo();
        // 根据登录状态更新按钮
        this.updateButtonConfig();
    },

    /**
     * 更新登录/退出登录按钮的配置
     */
    updateButtonConfig() {
        // 直接访问绑定的 isLoggedIn 字段
        if (this.data.isLoggedIn) {
            this.setData({
                buttonConfig: {
                    type: 'unlight',
                    text: '退出登录'
                }
            });
        } else {
            this.setData({
                buttonConfig: {
                    type: 'light',
                    text: '登录'
                }
            });
        }
    },

    // updateStatistics 方法已移至 userStore，通过 storeBindings 自动更新
    // 此处已移除 updateUserInfo 方法，使用 refreshPageData 方法替代

    /**
     * 处理头像选择
     */
    async onChooseAvatar(e) {
        // 防止重复调用
        if (this.data.loading.avatar) {
            return;
        }

        const {avatarUrl} = e.detail;
        if (!avatarUrl) {
            return;
        }

        try {
            // 调用绑定的updateAvatar action
            const result = await this.updateAvatar(avatarUrl);

            if (result.success) {
                wx.showToast({
                    title: '头像上传成功',
                    icon: 'success',
                    duration: 2000
                });
            } else {
                wx.showToast({
                    title: result.error || '头像上传失败',
                    icon: 'none',
                    duration: 2000
                });
            }
        } catch (error) {
            console.error('头像上传失败:', error);
            wx.showToast({
                title: '头像上传失败',
                icon: 'none',
                duration: 2000
            });
        }
    },

    /**
     * 处理昵称输入
     * 使用防抖技术优化输入处理
     */
    onInputNickname: function (e) {
        // 清除之前的定时器
        if (this.nicknameDebounceTimer) {
            clearTimeout(this.nicknameDebounceTimer);
        }

        // 获取输入值
        let value = e.detail.value || '';

        // 使用防抖，延迟处理输入
        this.nicknameDebounceTimer = setTimeout(() => {
            // 检查昵称长度是否超过10个字符
            if (value.length > 10) {
                // 截取前10个字符
                value = value.substring(0, 10);

                // 显示提示
                wx.showToast({
                    title: '昵称最多10个字',
                    icon: 'none',
                    duration: 2000
                });
            }

            // 更新本地编辑中的昵称
            this.setData({
                editingNickName: value
            });
        }, 500);
    },

    /**
     * 打开用户信息设置弹窗
     * 使用async/await优化异步流程
     * @param {boolean} showToast - 是否显示操作成功提示
     */
    async openUserInfoModal(showToast = false) {
        // 防止重复调用
        if (this._isOpeningUserInfoModal) {
            return;
        }
        this._isOpeningUserInfoModal = true;

        try {
            // 检查登录状态，直接访问绑定的 isLoggedIn 字段
            if (!this.data.isLoggedIn) {
                wx.showToast({
                    title: '请先登录',
                    icon: 'none',
                    duration: 2000
                });
                return;
            }

            // 从 store 获取用户信息，直接访问绑定的 userInfo 字段
            // 如果用户信息不完整，尝试刷新
            if (!this.data.userInfo || !this.data.userInfo.nickname || !this.data.userInfo.avatarUrl) {
                // 调用绑定的 syncUserInfo action 刷新用户信息
                await this.syncUserInfo();
            }

            // 如果刷新后仍然没有用户信息，给出提示并返回，直接访问绑定的 userInfo 字段
            if (!this.data.userInfo || !this.data.userInfo.nickname || !this.data.userInfo.avatarUrl) {
                wx.showToast({
                    title: '获取用户信息失败，请稍后重试',
                    icon: 'none',
                    duration: 2000
                });
                return;
            }

            // 设置弹窗数据，直接使用绑定的 userInfo 字段
            this.setData({
                showUserInfoModal: true,
                editingNickName: this.data.userInfo.nickname,
                editingAvatarUrl: this.data.userInfo.avatarUrl
            });

            if (showToast) {
                wx.showToast({
                    title: '请完善您的信息',
                    icon: 'none',
                    duration: 2000
                });
            }
        } catch (error) {
            console.error('打开用户信息设置弹窗失败:', error);
            wx.showToast({
                title: '打开设置失败，请稍后重试',
                icon: 'none',
                duration: 2000
            });
        } finally {
            this._isOpeningUserInfoModal = false;
        }
    },

    /**
     * 关闭用户信息设置弹窗
     */
    closeUserInfoModal() {
        this.setData({
            showUserInfoModal: false
        });
        // 关闭弹窗后，调用绑定的 syncUserInfo action 刷新用户信息，确保页面显示最新数据
        this.syncUserInfo();
    },

    /**
     * 保存用户信息
     */
    async saveUserInfo() {
        // 防止重复提交
        if (this.data.loading.profile) {
            return;
        }

        const {editingNickName, editingAvatarUrl} = this.data;

        // 检查昵称是否为空
        if (!editingNickName || editingNickName.trim() === '') {
            wx.showToast({
                title: '昵称不能为空',
                icon: 'none',
                duration: 2000
            });
            return;
        }

        // 检查头像是否为默认头像
        if (editingAvatarUrl === this.data.defaultAvatarUrl) {
            wx.showToast({
                title: '请选择您的头像',
                icon: 'none',
                duration: 2000
            });
            return;
        }

        try {
            // 调用绑定的updateUserProfile action
            const result = await this.updateUserProfile({
                nickname: editingNickName,
                avatarUrl: editingAvatarUrl
            });

            if (result.success) {
                wx.showToast({
                    title: '用户信息保存成功',
                    icon: 'success',
                    duration: 2000
                });
                this.closeUserInfoModal();
            } else {
                wx.showToast({
                    title: result.error || '用户信息保存失败',
                    icon: 'none',
                    duration: 2000
                });
            }
        } catch (error) {
            console.error('保存用户信息失败:', error);
            wx.showToast({
                title: '保存失败，请稍后重试',
                icon: 'none',
                duration: 2000
            });
        }
    },


    /**
     * 跳过用户信息设置
     */
    skipUserInfo() {
        this.setData({
            showUserInfoModal: false
        });
        // 跳过设置后，调用绑定的 syncUserInfo action 刷新用户信息，确保页面显示最新数据
        this.syncUserInfo();
    },

    /**
     * 处理登录/退出登录按钮点击
     */
    async handleLogin() {
        // 防止重复点击
        if (this.data.loading.login || this.data.loading.logout) {
            return;
        }

        try {
            if (this.data.isLoggedIn) {
                // 已登录，执行退出登录
                const result = await this.logout();

                if (result.success) {
                    wx.showToast({
                        title: '退出登录成功',
                        icon: 'success',
                        duration: 2000
                    });
                    this.updateButtonConfig();
                } else {
                    wx.showToast({
                        title: result.error || '退出登录失败',
                        icon: 'none',
                        duration: 2000
                    });
                }
            } else {
                // 未登录，执行登录
                const result = await this.login();

                if (result.success) {
                    wx.showToast({
                        title: '登录成功',
                        icon: 'success',
                        duration: 2000
                    });
                    this.updateButtonConfig();

                    // 检查是否需要完善信息
                    if (!this.data.userInfo || !this.data.userInfo.nickname || !this.data.userInfo.avatarUrl) {
                        this.openUserInfoModal(true);
                    }
                } else {
                    wx.showToast({
                        title: result.error || '登录失败',
                        icon: 'none',
                        duration: 2000
                    });
                }
            }
        } catch (error) {
            console.error('处理登录/退出登录失败:', error);
            wx.showToast({
                title: '操作失败，请稍后重试',
                icon: 'none',
                duration: 2000
            });
        }
    },

    /**
     * 处理页面下拉刷新
     */
    async onPullDownRefresh() {
        // 调用绑定的syncUserInfo action刷新用户信息
        await this.syncUserInfo();
        wx.stopPullDownRefresh();
    },

    /**
     * 处理点击汤面列表入口
     * @param {object} event - 事件对象，包含 data-type 指定的列表类型
     */
    handleSoupListClick(event) {
        const type = event.currentTarget.dataset.type;
        this.setData({
            soupListType: type,
            showSoupListModal: true
        });
    },

    /**
     * 关闭汤面列表弹窗
     */
    closeSoupListModal() {
        this.setData({
            showSoupListModal: false
        });
    },

    /**
     * 处理分享到朋友圈
     */
    onShareTimeline: function () {
        return {
            title: '来一起玩烧脑的文字推理游戏！',
            query: '',
            imageUrl: api.assets.local.shareImage
        };
    },

    /**
     * 处理分享给朋友
     */
    onShareAppMessage: function () {
        return {
            title: '来一起玩烧脑的文字推理游戏！',
            path: '/pages/index/index',
            imageUrl: api.assets.local.shareImage
        };
    },

    /**
     * 处理导航跳转
     * @param {object} event - 事件对象，包含 data-url 指定的跳转路径
     */
    handleNavigate(event) {
        const url = event.currentTarget.dataset.url;
        if (url) {
            wx.navigateTo({
                url: url,
                fail: (err) => {
                    console.error('导航失败:', err);
                    wx.showToast({
                        title: '跳转失败，请稍后重试',
                        icon: 'none',
                        duration: 2000
                    });
                }
            });
        }
    },

    /**
     * 处理头像加载错误
     */
    handleAvatarError() {
        console.error('头像加载失败，使用默认头像');
    },

    /**
     * 处理签到结果 - detective-card 组件事件
     */
    handleSignInResult(event) {
        const {success, message} = event.detail;
        wx.showToast({
            title: message || (success ? '签到成功' : '签到失败'),
            icon: success ? 'success' : 'none',
            duration: 2000
        });
    },


    /**
     * 处理侦探卡片签到 - detective-card 组件事件
     */
    handleDetectiveCardSignIn() {
        // 这里可以添加签到逻辑，或者委托给 userStore
        console.log('处理侦探卡片签到');
    },

    /**
     * 处理 Banner 点击事件
     */
    handleBannerTap(event) {
        console.log('Banner 点击事件:', event.detail);
    },
    /**
     * 导航到关于页面
     */
    navigateToAbout() {
        wx.navigateTo({
            url: '/pages/about/about',
            fail: (err) => {
                console.error('导航到关于页面失败:', err);
                wx.showToast({
                    title: '跳转失败，请稍后重试',
                    icon: 'none',
                    duration: 2000
                });
            }
        });
    },

    /**
     * 处理显示引导事件
     * 通过nav-bar组件转发的setting组件事件
     */
    onShowGuide() {
        // 调用settingStore的toggleGuide方法显示引导层
        settingStore.toggleGuide(true);
    },

    /**
     * 处理关闭引导事件
     * 引导层组件的关闭事件
     */
    onCloseGuide() {
        // 调用settingStore的toggleGuide方法隐藏引导层
        settingStore.toggleGuide(false);
    },

    /**
     * 生命周期函数--监听页面卸载
     */  onUnload() {
        // 销毁store绑定实例，避免内存泄漏
        if (this.userStoreBindings) {
            destroyStoreBindings(this, this.userStoreBindings);
        }
        if (this.settingStoreBindings) {
            destroyStoreBindings(this, this.settingStoreBindings);
        }
<<<<<<< HEAD
    },
=======
      });
    }
  },

  /**
   * 处理头像加载错误
   */
  handleAvatarError() {
    console.error('头像加载失败，使用默认头像');
  },

  /**
   * 处理签到结果 - detective-card 组件事件
   */
  handleSignInResult(event) {
    const { success, message } = event.detail;
    wx.showToast({
      title: message || (success ? '签到成功' : '签到失败'),
      icon: success ? 'success' : 'none',
      duration: 2000
    });
  },


  /**
   * 处理侦探卡片签到 - detective-card 组件事件
   */
  handleDetectiveCardSignIn() {
    // 这里可以添加签到逻辑，或者委托给 userStore
    console.log('处理侦探卡片签到');
  },

  /**
   * 处理 Banner 点击事件
   */
  handleBannerTap(event) {
    console.log('Banner 点击事件:', event.detail);
  },
  /**
   * 导航到关于页面
   */
  navigateToAbout() {
    wx.navigateTo({
      url: '/pages/about/about',
      fail: (err) => {
        console.error('导航到关于页面失败:', err);
        wx.showToast({
          title: '跳转失败，请稍后重试',
          icon: 'none',
          duration: 2000
        });
      }
    });
  },


  // ===== 指南相关事件处理 =====
  /**
   * 显示指南层
   * 通过settingStore统一管理指南状态
   */
  onShowGuide() {
    // 调用settingStore的toggleGuide方法显示引导层
    settingStore.toggleGuide(true);
  },

  /**
   * 关闭指南层
   * 通过settingStore统一管理指南状态
   */
  onCloseGuide() {
    // 调用settingStore的toggleGuide方法隐藏引导层
    settingStore.toggleGuide(false);
  },

  /**
   * 生命周期函数--监听页面卸载
   */  onUnload() {
    // 销毁store绑定实例，避免内存泄漏
    if (this.userStoreBindings) {
      destroyStoreBindings(this, this.userStoreBindings);
    }
    if (this.settingStoreBindings) {
      destroyStoreBindings(this, this.settingStoreBindings);
    }
  },
>>>>>>> 0c14846d

})<|MERGE_RESOLUTION|>--- conflicted
+++ resolved
@@ -3,552 +3,465 @@
 // 引入API模块
 const api = require('../../config/api');
 // 引入 stores 和 mobx-miniprogram-bindings
-const {userStore, settingStore} = require('../../stores/index');
-const {createStoreBindings, destroyStoreBindings} = require('mobx-miniprogram-bindings');
+const { userStore, settingStore } = require('../../stores/index');
+const { createStoreBindings, destroyStoreBindings } = require('mobx-miniprogram-bindings');
 
 Page({
-    /**
-     * 页面的初始数据
-     */
-    data: {
-        // 用户相关数据将由 userStore 绑定提供：
-        // userInfo, detectiveInfo, hasSignedIn, isLoggedIn, loading
-        defaultAvatarUrl: api.assets.local.avatar,
+  /**
+   * 页面的初始数据
+   */
+  data: {
+    // 用户相关数据将由 userStore 绑定提供：
+    // userInfo, detectiveInfo, hasSignedIn, isLoggedIn, loading
+    defaultAvatarUrl: api.assets.local.avatar,
+    buttonConfig: {
+      type: 'light',
+      text: '登录'
+    },
+    isLoggingOut: false,
+    // 用户信息设置弹窗
+    showUserInfoModal: false,
+    // 汤面列表弹窗
+    showSoupListModal: false,
+    // 汤面列表类型: 'unsolved', 'solved', 'creations', 'favorites'
+    soupListType: 'unsolved',
+    // 编辑中的昵称和头像，用于用户信息设置弹窗
+    editingNickName: '',
+    editingAvatarUrl: ''
+  },
+  /**
+   * 生命周期函数--监听页面加载
+   */  async onLoad() {
+    // 创建userStore绑定 - 直接绑定userStore，符合新的架构模式
+    this.userStoreBindings = createStoreBindings(this, {
+      store: userStore,
+      fields: [
+        // 核心用户数据
+        "userInfo",           // 原始用户信息对象
+        "isLoggedIn",         // 登录状态 - 按钮显示需要
+
+        // 侦探相关信息
+        "detectiveInfo",      // 完整侦探信息 - detective-card组件需要
+        "hasSignedIn",        // 签到状态 - detective-card组件需要
+
+        // 加载状态 - 直接访问loading对象
+        "loading"             // 统一加载状态对象
+      ],
+      actions: [
+        "syncUserInfo",       // 同步用户信息
+        "login",              // 登录操作
+        "logout",             // 退出登录操作
+        "updateAvatar",       // 更新头像
+        "updateUserProfile"   // 更新用户资料
+      ]
+    });
+
+    // 创建settingStore绑定 - 用于引导层管理
+    this.settingStoreBindings = createStoreBindings(this, {
+      store: settingStore,
+      fields: ['showGuide'], // 引导层显示状态
+      actions: []
+    });
+  },
+
+  /**
+   * 生命周期函数--监听页面显示
+   */
+  async onShow() {
+    if (typeof this.getTabBar === 'function' && this.getTabBar()) {
+      this.getTabBar().setData({
+        selected: 2
+      });
+    }
+
+    // 调用绑定的syncUserInfo action刷新数据
+    await this.syncUserInfo();
+    // 根据登录状态更新按钮
+    this.updateButtonConfig();
+  },
+
+  /**
+   * 更新登录/退出登录按钮的配置
+   */
+  updateButtonConfig() {
+    // 直接访问绑定的 isLoggedIn 字段
+    if (this.data.isLoggedIn) {
+      this.setData({
         buttonConfig: {
-            type: 'light',
-            text: '登录'
-        },
-        isLoggingOut: false,
-        // 用户信息设置弹窗
-        showUserInfoModal: false,
-        // 汤面列表弹窗
-        showSoupListModal: false,
-        // 汤面列表类型: 'unsolved', 'solved', 'creations', 'favorites'
-        soupListType: 'unsolved',
-        // 编辑中的昵称和头像，用于用户信息设置弹窗
-        editingNickName: '',
-        editingAvatarUrl: ''
-    },
-    /**
-     * 生命周期函数--监听页面加载
-     */  async onLoad() {
-        // 创建userStore绑定 - 直接绑定userStore，符合新的架构模式
-        this.userStoreBindings = createStoreBindings(this, {
-            store: userStore,
-            fields: [
-                // 核心用户数据
-                "userInfo",           // 原始用户信息对象
-                "isLoggedIn",         // 登录状态 - 按钮显示需要
-
-                // 侦探相关信息
-                "detectiveInfo",      // 完整侦探信息 - detective-card组件需要
-                "hasSignedIn",        // 签到状态 - detective-card组件需要
-
-                // 加载状态 - 直接访问loading对象
-                "loading"             // 统一加载状态对象
-            ],
-            actions: [
-                "syncUserInfo",       // 同步用户信息
-                "login",              // 登录操作
-                "logout",             // 退出登录操作
-                "updateAvatar",       // 更新头像
-                "updateUserProfile"   // 更新用户资料
-            ]
-        });
-
-        // 创建settingStore绑定 - 用于引导层管理
-        this.settingStoreBindings = createStoreBindings(this, {
-            store: settingStore,
-            fields: ['showGuide'], // 引导层显示状态
-            actions: []
-        });
-    },
-
-    /**
-     * 生命周期函数--监听页面显示
-     */
-    async onShow() {
-        if (typeof this.getTabBar === 'function' && this.getTabBar()) {
-            this.getTabBar().setData({
-                selected: 2
-            });
+          type: 'unlight',
+          text: '退出登录'
         }
-
-        // 调用绑定的syncUserInfo action刷新数据
+      });
+    } else {
+      this.setData({
+        buttonConfig: {
+          type: 'light',
+          text: '登录'
+        }
+      });
+    }
+  },
+
+  // updateStatistics 方法已移至 userStore，通过 storeBindings 自动更新
+  // 此处已移除 updateUserInfo 方法，使用 refreshPageData 方法替代
+
+  /**
+   * 处理头像选择
+   */
+  async onChooseAvatar(e) {
+    // 防止重复调用
+    if (this.data.loading.avatar) {
+      return;
+    }
+
+    const { avatarUrl } = e.detail;
+    if (!avatarUrl) {
+      return;
+    }
+
+    try {
+      // 调用绑定的updateAvatar action
+      const result = await this.updateAvatar(avatarUrl);
+
+      if (result.success) {
+        wx.showToast({
+          title: '头像上传成功',
+          icon: 'success',
+          duration: 2000
+        });
+      } else {
+        wx.showToast({
+          title: result.error || '头像上传失败',
+          icon: 'none',
+          duration: 2000
+        });
+      }
+    } catch (error) {
+      console.error('头像上传失败:', error);
+      wx.showToast({
+        title: '头像上传失败',
+        icon: 'none',
+        duration: 2000
+      });
+    }
+  },
+
+  /**
+   * 处理昵称输入
+   * 使用防抖技术优化输入处理
+   */
+  onInputNickname: function (e) {
+    // 清除之前的定时器
+    if (this.nicknameDebounceTimer) {
+      clearTimeout(this.nicknameDebounceTimer);
+    }
+
+    // 获取输入值
+    let value = e.detail.value || '';
+
+    // 使用防抖，延迟处理输入
+    this.nicknameDebounceTimer = setTimeout(() => {
+      // 检查昵称长度是否超过10个字符
+      if (value.length > 10) {
+        // 截取前10个字符
+        value = value.substring(0, 10);
+
+        // 显示提示
+        wx.showToast({
+          title: '昵称最多10个字',
+          icon: 'none',
+          duration: 2000
+        });
+      }
+
+      // 更新本地编辑中的昵称
+      this.setData({
+        editingNickName: value
+      });
+    }, 500);
+  },
+
+  /**
+   * 打开用户信息设置弹窗
+   * 使用async/await优化异步流程
+   * @param {boolean} showToast - 是否显示操作成功提示
+   */
+  async openUserInfoModal(showToast = false) {
+    // 防止重复调用
+    if (this._isOpeningUserInfoModal) {
+      return;
+    }
+    this._isOpeningUserInfoModal = true;
+
+    try {
+      // 检查登录状态，直接访问绑定的 isLoggedIn 字段
+      if (!this.data.isLoggedIn) {
+        wx.showToast({
+          title: '请先登录',
+          icon: 'none',
+          duration: 2000
+        });
+        return;
+      }
+
+      // 从 store 获取用户信息，直接访问绑定的 userInfo 字段
+      // 如果用户信息不完整，尝试刷新
+      if (!this.data.userInfo || !this.data.userInfo.nickname || !this.data.userInfo.avatarUrl) {
+        // 调用绑定的 syncUserInfo action 刷新用户信息
         await this.syncUserInfo();
-        // 根据登录状态更新按钮
-        this.updateButtonConfig();
-    },
-
-    /**
-     * 更新登录/退出登录按钮的配置
-     */
-    updateButtonConfig() {
-        // 直接访问绑定的 isLoggedIn 字段
-        if (this.data.isLoggedIn) {
-            this.setData({
-                buttonConfig: {
-                    type: 'unlight',
-                    text: '退出登录'
-                }
-            });
+      }
+
+      // 如果刷新后仍然没有用户信息，给出提示并返回，直接访问绑定的 userInfo 字段
+      if (!this.data.userInfo || !this.data.userInfo.nickname || !this.data.userInfo.avatarUrl) {
+        wx.showToast({
+          title: '获取用户信息失败，请稍后重试',
+          icon: 'none',
+          duration: 2000
+        });
+        return;
+      }
+
+      // 设置弹窗数据，直接使用绑定的 userInfo 字段
+      this.setData({
+        showUserInfoModal: true,
+        editingNickName: this.data.userInfo.nickname,
+        editingAvatarUrl: this.data.userInfo.avatarUrl
+      });
+
+      if (showToast) {
+        wx.showToast({
+          title: '请完善您的信息',
+          icon: 'none',
+          duration: 2000
+        });
+      }
+    } catch (error) {
+      console.error('打开用户信息设置弹窗失败:', error);
+      wx.showToast({
+        title: '打开设置失败，请稍后重试',
+        icon: 'none',
+        duration: 2000
+      });
+    } finally {
+      this._isOpeningUserInfoModal = false;
+    }
+  },
+
+  /**
+   * 关闭用户信息设置弹窗
+   */
+  closeUserInfoModal() {
+    this.setData({
+      showUserInfoModal: false
+    });
+    // 关闭弹窗后，调用绑定的 syncUserInfo action 刷新用户信息，确保页面显示最新数据
+    this.syncUserInfo();
+  },
+
+  /**
+   * 保存用户信息
+   */
+  async saveUserInfo() {
+    // 防止重复提交
+    if (this.data.loading.profile) {
+      return;
+    }
+
+    const { editingNickName, editingAvatarUrl } = this.data;
+
+    // 检查昵称是否为空
+    if (!editingNickName || editingNickName.trim() === '') {
+      wx.showToast({
+        title: '昵称不能为空',
+        icon: 'none',
+        duration: 2000
+      });
+      return;
+    }
+
+    // 检查头像是否为默认头像
+    if (editingAvatarUrl === this.data.defaultAvatarUrl) {
+      wx.showToast({
+        title: '请选择您的头像',
+        icon: 'none',
+        duration: 2000
+      });
+      return;
+    }
+
+    try {
+      // 调用绑定的updateUserProfile action
+      const result = await this.updateUserProfile({
+        nickname: editingNickName
+      });
+
+      if (result.success) {
+        wx.showToast({
+          title: '用户信息保存成功',
+          icon: 'success',
+          duration: 2000
+        });
+        this.closeUserInfoModal();
+      } else {
+        wx.showToast({
+          title: result.error || '用户信息保存失败',
+          icon: 'none',
+          duration: 2000
+        });
+      }
+    } catch (error) {
+      console.error('保存用户信息失败:', error);
+      wx.showToast({
+        title: '保存失败，请稍后重试',
+        icon: 'none',
+        duration: 2000
+      });
+    }
+  },
+
+
+  /**
+   * 跳过用户信息设置
+   */
+  skipUserInfo() {
+    this.setData({
+      showUserInfoModal: false
+    });
+    // 跳过设置后，调用绑定的 syncUserInfo action 刷新用户信息，确保页面显示最新数据
+    this.syncUserInfo();
+  },
+
+  /**
+   * 处理登录/退出登录按钮点击
+   */
+  async handleLogin() {
+    // 防止重复点击
+    if (this.data.loading.login || this.data.loading.logout) {
+      return;
+    }
+
+    try {
+      if (this.data.isLoggedIn) {
+        // 已登录，执行退出登录
+        const result = await this.logout();
+
+        if (result.success) {
+          wx.showToast({
+            title: '退出登录成功',
+            icon: 'success',
+            duration: 2000
+          });
+          this.updateButtonConfig();
         } else {
-            this.setData({
-                buttonConfig: {
-                    type: 'light',
-                    text: '登录'
-                }
-            });
+          wx.showToast({
+            title: result.error || '退出登录失败',
+            icon: 'none',
+            duration: 2000
+          });
         }
-    },
-
-    // updateStatistics 方法已移至 userStore，通过 storeBindings 自动更新
-    // 此处已移除 updateUserInfo 方法，使用 refreshPageData 方法替代
-
-    /**
-     * 处理头像选择
-     */
-    async onChooseAvatar(e) {
-        // 防止重复调用
-        if (this.data.loading.avatar) {
-            return;
+      } else {
+        // 未登录，执行登录
+        const result = await this.login();
+
+        if (result.success) {
+          wx.showToast({
+            title: '登录成功',
+            icon: 'success',
+            duration: 2000
+          });
+          this.updateButtonConfig();
+
+          // 检查是否需要完善信息
+          if (!this.data.userInfo || !this.data.userInfo.nickname || !this.data.userInfo.avatarUrl) {
+            this.openUserInfoModal(true);
+          }
+        } else {
+          wx.showToast({
+            title: result.error || '登录失败',
+            icon: 'none',
+            duration: 2000
+          });
         }
-
-        const {avatarUrl} = e.detail;
-        if (!avatarUrl) {
-            return;
+      }
+    } catch (error) {
+      console.error('处理登录/退出登录失败:', error);
+      wx.showToast({
+        title: '操作失败，请稍后重试',
+        icon: 'none',
+        duration: 2000
+      });
+    }
+  },
+
+  /**
+   * 处理页面下拉刷新
+   */
+  async onPullDownRefresh() {
+    // 调用绑定的syncUserInfo action刷新用户信息
+    await this.syncUserInfo();
+    wx.stopPullDownRefresh();
+  },
+
+  /**
+   * 处理点击汤面列表入口
+   * @param {object} event - 事件对象，包含 data-type 指定的列表类型
+   */
+  handleSoupListClick(event) {
+    const type = event.currentTarget.dataset.type;
+    this.setData({
+      soupListType: type,
+      showSoupListModal: true
+    });
+  },
+
+  /**
+   * 关闭汤面列表弹窗
+   */
+  closeSoupListModal() {
+    this.setData({
+      showSoupListModal: false
+    });
+  },
+
+  /**
+   * 处理分享到朋友圈
+   */
+  onShareTimeline: function () {
+    return {
+      title: '来一起玩烧脑的文字推理游戏！',
+      query: '',
+      imageUrl: api.assets.local.shareImage
+    };
+  },
+
+  /**
+   * 处理分享给朋友
+   */
+  onShareAppMessage: function () {
+    return {
+      title: '来一起玩烧脑的文字推理游戏！',
+      path: '/pages/index/index',
+      imageUrl: api.assets.local.shareImage
+    };
+  },
+
+  /**
+   * 处理导航跳转
+   * @param {object} event - 事件对象，包含 data-url 指定的跳转路径
+   */
+  handleNavigate(event) {
+    const url = event.currentTarget.dataset.url;
+    if (url) {
+      wx.navigateTo({
+        url: url,
+        fail: (err) => {
+          console.error('导航失败:', err);
+          wx.showToast({
+            title: '跳转失败，请稍后重试',
+            icon: 'none',
+            duration: 2000
+          });
         }
-
-        try {
-            // 调用绑定的updateAvatar action
-            const result = await this.updateAvatar(avatarUrl);
-
-            if (result.success) {
-                wx.showToast({
-                    title: '头像上传成功',
-                    icon: 'success',
-                    duration: 2000
-                });
-            } else {
-                wx.showToast({
-                    title: result.error || '头像上传失败',
-                    icon: 'none',
-                    duration: 2000
-                });
-            }
-        } catch (error) {
-            console.error('头像上传失败:', error);
-            wx.showToast({
-                title: '头像上传失败',
-                icon: 'none',
-                duration: 2000
-            });
-        }
-    },
-
-    /**
-     * 处理昵称输入
-     * 使用防抖技术优化输入处理
-     */
-    onInputNickname: function (e) {
-        // 清除之前的定时器
-        if (this.nicknameDebounceTimer) {
-            clearTimeout(this.nicknameDebounceTimer);
-        }
-
-        // 获取输入值
-        let value = e.detail.value || '';
-
-        // 使用防抖，延迟处理输入
-        this.nicknameDebounceTimer = setTimeout(() => {
-            // 检查昵称长度是否超过10个字符
-            if (value.length > 10) {
-                // 截取前10个字符
-                value = value.substring(0, 10);
-
-                // 显示提示
-                wx.showToast({
-                    title: '昵称最多10个字',
-                    icon: 'none',
-                    duration: 2000
-                });
-            }
-
-            // 更新本地编辑中的昵称
-            this.setData({
-                editingNickName: value
-            });
-        }, 500);
-    },
-
-    /**
-     * 打开用户信息设置弹窗
-     * 使用async/await优化异步流程
-     * @param {boolean} showToast - 是否显示操作成功提示
-     */
-    async openUserInfoModal(showToast = false) {
-        // 防止重复调用
-        if (this._isOpeningUserInfoModal) {
-            return;
-        }
-        this._isOpeningUserInfoModal = true;
-
-        try {
-            // 检查登录状态，直接访问绑定的 isLoggedIn 字段
-            if (!this.data.isLoggedIn) {
-                wx.showToast({
-                    title: '请先登录',
-                    icon: 'none',
-                    duration: 2000
-                });
-                return;
-            }
-
-            // 从 store 获取用户信息，直接访问绑定的 userInfo 字段
-            // 如果用户信息不完整，尝试刷新
-            if (!this.data.userInfo || !this.data.userInfo.nickname || !this.data.userInfo.avatarUrl) {
-                // 调用绑定的 syncUserInfo action 刷新用户信息
-                await this.syncUserInfo();
-            }
-
-            // 如果刷新后仍然没有用户信息，给出提示并返回，直接访问绑定的 userInfo 字段
-            if (!this.data.userInfo || !this.data.userInfo.nickname || !this.data.userInfo.avatarUrl) {
-                wx.showToast({
-                    title: '获取用户信息失败，请稍后重试',
-                    icon: 'none',
-                    duration: 2000
-                });
-                return;
-            }
-
-            // 设置弹窗数据，直接使用绑定的 userInfo 字段
-            this.setData({
-                showUserInfoModal: true,
-                editingNickName: this.data.userInfo.nickname,
-                editingAvatarUrl: this.data.userInfo.avatarUrl
-            });
-
-            if (showToast) {
-                wx.showToast({
-                    title: '请完善您的信息',
-                    icon: 'none',
-                    duration: 2000
-                });
-            }
-        } catch (error) {
-            console.error('打开用户信息设置弹窗失败:', error);
-            wx.showToast({
-                title: '打开设置失败，请稍后重试',
-                icon: 'none',
-                duration: 2000
-            });
-        } finally {
-            this._isOpeningUserInfoModal = false;
-        }
-    },
-
-    /**
-     * 关闭用户信息设置弹窗
-     */
-    closeUserInfoModal() {
-        this.setData({
-            showUserInfoModal: false
-        });
-        // 关闭弹窗后，调用绑定的 syncUserInfo action 刷新用户信息，确保页面显示最新数据
-        this.syncUserInfo();
-    },
-
-    /**
-     * 保存用户信息
-     */
-    async saveUserInfo() {
-        // 防止重复提交
-        if (this.data.loading.profile) {
-            return;
-        }
-
-        const {editingNickName, editingAvatarUrl} = this.data;
-
-        // 检查昵称是否为空
-        if (!editingNickName || editingNickName.trim() === '') {
-            wx.showToast({
-                title: '昵称不能为空',
-                icon: 'none',
-                duration: 2000
-            });
-            return;
-        }
-
-        // 检查头像是否为默认头像
-        if (editingAvatarUrl === this.data.defaultAvatarUrl) {
-            wx.showToast({
-                title: '请选择您的头像',
-                icon: 'none',
-                duration: 2000
-            });
-            return;
-        }
-
-        try {
-            // 调用绑定的updateUserProfile action
-            const result = await this.updateUserProfile({
-                nickname: editingNickName,
-                avatarUrl: editingAvatarUrl
-            });
-
-            if (result.success) {
-                wx.showToast({
-                    title: '用户信息保存成功',
-                    icon: 'success',
-                    duration: 2000
-                });
-                this.closeUserInfoModal();
-            } else {
-                wx.showToast({
-                    title: result.error || '用户信息保存失败',
-                    icon: 'none',
-                    duration: 2000
-                });
-            }
-        } catch (error) {
-            console.error('保存用户信息失败:', error);
-            wx.showToast({
-                title: '保存失败，请稍后重试',
-                icon: 'none',
-                duration: 2000
-            });
-        }
-    },
-
-
-    /**
-     * 跳过用户信息设置
-     */
-    skipUserInfo() {
-        this.setData({
-            showUserInfoModal: false
-        });
-        // 跳过设置后，调用绑定的 syncUserInfo action 刷新用户信息，确保页面显示最新数据
-        this.syncUserInfo();
-    },
-
-    /**
-     * 处理登录/退出登录按钮点击
-     */
-    async handleLogin() {
-        // 防止重复点击
-        if (this.data.loading.login || this.data.loading.logout) {
-            return;
-        }
-
-        try {
-            if (this.data.isLoggedIn) {
-                // 已登录，执行退出登录
-                const result = await this.logout();
-
-                if (result.success) {
-                    wx.showToast({
-                        title: '退出登录成功',
-                        icon: 'success',
-                        duration: 2000
-                    });
-                    this.updateButtonConfig();
-                } else {
-                    wx.showToast({
-                        title: result.error || '退出登录失败',
-                        icon: 'none',
-                        duration: 2000
-                    });
-                }
-            } else {
-                // 未登录，执行登录
-                const result = await this.login();
-
-                if (result.success) {
-                    wx.showToast({
-                        title: '登录成功',
-                        icon: 'success',
-                        duration: 2000
-                    });
-                    this.updateButtonConfig();
-
-                    // 检查是否需要完善信息
-                    if (!this.data.userInfo || !this.data.userInfo.nickname || !this.data.userInfo.avatarUrl) {
-                        this.openUserInfoModal(true);
-                    }
-                } else {
-                    wx.showToast({
-                        title: result.error || '登录失败',
-                        icon: 'none',
-                        duration: 2000
-                    });
-                }
-            }
-        } catch (error) {
-            console.error('处理登录/退出登录失败:', error);
-            wx.showToast({
-                title: '操作失败，请稍后重试',
-                icon: 'none',
-                duration: 2000
-            });
-        }
-    },
-
-    /**
-     * 处理页面下拉刷新
-     */
-    async onPullDownRefresh() {
-        // 调用绑定的syncUserInfo action刷新用户信息
-        await this.syncUserInfo();
-        wx.stopPullDownRefresh();
-    },
-
-    /**
-     * 处理点击汤面列表入口
-     * @param {object} event - 事件对象，包含 data-type 指定的列表类型
-     */
-    handleSoupListClick(event) {
-        const type = event.currentTarget.dataset.type;
-        this.setData({
-            soupListType: type,
-            showSoupListModal: true
-        });
-    },
-
-    /**
-     * 关闭汤面列表弹窗
-     */
-    closeSoupListModal() {
-        this.setData({
-            showSoupListModal: false
-        });
-    },
-
-    /**
-     * 处理分享到朋友圈
-     */
-    onShareTimeline: function () {
-        return {
-            title: '来一起玩烧脑的文字推理游戏！',
-            query: '',
-            imageUrl: api.assets.local.shareImage
-        };
-    },
-
-    /**
-     * 处理分享给朋友
-     */
-    onShareAppMessage: function () {
-        return {
-            title: '来一起玩烧脑的文字推理游戏！',
-            path: '/pages/index/index',
-            imageUrl: api.assets.local.shareImage
-        };
-    },
-
-    /**
-     * 处理导航跳转
-     * @param {object} event - 事件对象，包含 data-url 指定的跳转路径
-     */
-    handleNavigate(event) {
-        const url = event.currentTarget.dataset.url;
-        if (url) {
-            wx.navigateTo({
-                url: url,
-                fail: (err) => {
-                    console.error('导航失败:', err);
-                    wx.showToast({
-                        title: '跳转失败，请稍后重试',
-                        icon: 'none',
-                        duration: 2000
-                    });
-                }
-            });
-        }
-    },
-
-    /**
-     * 处理头像加载错误
-     */
-    handleAvatarError() {
-        console.error('头像加载失败，使用默认头像');
-    },
-
-    /**
-     * 处理签到结果 - detective-card 组件事件
-     */
-    handleSignInResult(event) {
-        const {success, message} = event.detail;
-        wx.showToast({
-            title: message || (success ? '签到成功' : '签到失败'),
-            icon: success ? 'success' : 'none',
-            duration: 2000
-        });
-    },
-
-
-    /**
-     * 处理侦探卡片签到 - detective-card 组件事件
-     */
-    handleDetectiveCardSignIn() {
-        // 这里可以添加签到逻辑，或者委托给 userStore
-        console.log('处理侦探卡片签到');
-    },
-
-    /**
-     * 处理 Banner 点击事件
-     */
-    handleBannerTap(event) {
-        console.log('Banner 点击事件:', event.detail);
-    },
-    /**
-     * 导航到关于页面
-     */
-    navigateToAbout() {
-        wx.navigateTo({
-            url: '/pages/about/about',
-            fail: (err) => {
-                console.error('导航到关于页面失败:', err);
-                wx.showToast({
-                    title: '跳转失败，请稍后重试',
-                    icon: 'none',
-                    duration: 2000
-                });
-            }
-        });
-    },
-
-    /**
-     * 处理显示引导事件
-     * 通过nav-bar组件转发的setting组件事件
-     */
-    onShowGuide() {
-        // 调用settingStore的toggleGuide方法显示引导层
-        settingStore.toggleGuide(true);
-    },
-
-    /**
-     * 处理关闭引导事件
-     * 引导层组件的关闭事件
-     */
-    onCloseGuide() {
-        // 调用settingStore的toggleGuide方法隐藏引导层
-        settingStore.toggleGuide(false);
-    },
-
-    /**
-     * 生命周期函数--监听页面卸载
-     */  onUnload() {
-        // 销毁store绑定实例，避免内存泄漏
-        if (this.userStoreBindings) {
-            destroyStoreBindings(this, this.userStoreBindings);
-        }
-        if (this.settingStoreBindings) {
-            destroyStoreBindings(this, this.settingStoreBindings);
-        }
-<<<<<<< HEAD
-    },
-=======
       });
     }
   },
@@ -635,6 +548,5 @@
       destroyStoreBindings(this, this.settingStoreBindings);
     }
   },
->>>>>>> 0c14846d
 
 })