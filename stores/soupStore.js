--- conflicted
+++ resolved
@@ -19,10 +19,6 @@
     blurAmount = 0; // 模糊程度
 
     rootStore = null;
-<<<<<<< HEAD
-
-=======
->>>>>>> 0c14846d
     constructor(rootStore) {
         this.rootStore = rootStore;
         makeAutoObservable(this, {
@@ -47,11 +43,7 @@
     get viewCount() {
         return this.soupData?.views || 0;
     }
-<<<<<<< HEAD
-
-=======
     
->>>>>>> 0c14846d
     /**
      * 统一的汤面数据获取方法 - 异步流程
      * 如果提供soupId则获取指定汤面，否则获取随机汤面
@@ -105,11 +97,7 @@
             this.resetBlurAmount();
         }
     }
-<<<<<<< HEAD
-
-=======
     
->>>>>>> 0c14846d
     /**
      * 获取随机汤面数据 - Store层专注状态管理
      * 调用 Service 层获取随机汤面数据，然后更新本地状态
