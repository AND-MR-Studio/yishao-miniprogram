--- conflicted
+++ resolved
@@ -1,57 +1,12 @@
 // stores/userStore.js - 标准MobX用户状态管理
-const {makeAutoObservable, flow} = require('mobx-miniprogram');
+const { makeAutoObservable, flow } = require('mobx-miniprogram');
 const userService = require('../service/userService');
-const {api, assets, uploadFile} = require('../config/assets');
+const { api, assets, uploadFile } = require('../config/assets');
 
 // 定义常量
 const TOKEN_KEY = 'token';
 
 class UserStore {
-<<<<<<< HEAD
-    // ===== 可观察状态 =====
-    // 用户基础信息
-    userInfo = null; // 用户信息
-
-    // 统一加载状态管理 - MobX 最佳实践
-    loading = {
-        login: false,      // 登录操作加载状态
-        logout: false,     // 退出登录操作加载状态
-        avatar: false,     // 头像上传加载状态
-        profile: false,    // 资料更新加载状态
-        sync: false        // 用户信息同步加载状态（对应原来的 isLoading）
-    };
-
-    // 引用rootStore
-    rootStore = null;
-
-    constructor() {
-        makeAutoObservable(this, {
-            // 标记异步方法为flow
-            login: flow,
-            logout: flow,
-            updateAvatar: flow,
-            updateUserProfile: flow,
-            syncUserInfo: flow,
-            favoriteSoup: flow,
-            likeSoup: flow,
-            solveSoup: flow,
-            updateAnsweredSoup: flow,
-            toggleFavorite: flow,
-            toggleLike: flow,
-
-            // 标记为非观察属性
-            rootStore: false,
-        });
-    }
-
-    // ===== 计算属性 =====
-
-    /**
-     * 用户ID - 单一数据源
-     */
-    get userId() {
-        return this.userInfo?.id || '';
-=======
   // ===== 可观察状态 =====
   // 用户基础信息
   userInfo = null; // 用户信息
@@ -143,300 +98,185 @@
       this.loading[type] = status;
     } else {
       console.warn(`未知的加载类型: ${type}`);
->>>>>>> 82d6d8d1
-    }
-
-    /**
-     * 登录状态
-     */
-    get isLoggedIn() {
-        return !!this.userId;
-    }
-
-    /**
-     * 是否应该显示登录弹窗
-     */
-    get shouldShowLoginPopup() {
-        return !this.isLoggedIn;
-    }
-
-<<<<<<< HEAD
-    /**
-     * 侦探信息 - 为 detective-card 组件提供完整的侦探信息
-     */
-    get detectiveInfo() {
-        if (!this.isLoggedIn || !this.userInfo) {
-            return null;
-        }
-
-        const info = this.userInfo;
-        return {
-            isLoggedIn: true,
-            nickName: info.nickname || '',
-            detectiveId: info.detectiveId || '',
-            levelTitle: info.levelTitle || '新手侦探',
-            remainingAnswers: info.remainingAnswers || 0,
-            unsolvedCount: info.unsolvedCount || 0,
-            solvedCount: info.solvedSoups?.length || 0,
-            creationCount: info.createSoups?.length || 0,
-            favoriteCount: info.favoriteSoups?.length || 0,
-            avatarUrl: info.avatarUrl || assets.local.avatar
-        };
-=======
+    }
+  }
+
+  /**
+   * 同步用户信息 - 优化版本，避免循环调用
+   * userStore 作为用户信息的单一数据源
+   */
+  *syncUserInfo() {
+    // 防止重复调用
+    if (this.loading.sync) {
+      console.log('用户信息正在同步中，跳过重复调用');
+      return { success: false, error: '正在同步中' };
+    }
+
+    try {
+      this.setLoading('sync', true);
+      const result = yield userService.getUserInfo();
+
     } catch (error) {
       console.error('同步用户信息失败:', error);
       this.userInfo = null;
       return { success: false, error: '同步用户信息失败' };
     } finally {
       this.setLoading('sync', false);
->>>>>>> 82d6d8d1
-    }
-
-    /**
-     * 是否已签到 - 直接使用后端返回的签到状态
-     */
-    get hasSignedIn() {
-        return this.userInfo?.hasSignedIn || false;
-    }
-
-    // ===== Actions =====
-    /**
-     * 统一的登录检查和弹窗显示方法
-     * 如果未登录，自动显示登录弹窗并返回false
-     * 如果已登录，返回true
-     * @returns {boolean} 是否已登录
-     */
-    requireLogin() {
-        if (!this.isLoggedIn) {
-            // 未登录时显示登录弹窗
-            try {
-                const currentPage = getCurrentPages().pop();
-                const loginPopup = currentPage?.selectComponent("#loginPopup");
-                loginPopup.show();
-            } catch (error) {
-                console.warn('显示登录弹窗失败:', error);
-            }
-            return false; // 未登录
+    }
+  }
+
+  /**
+   * 登录 - 包含本地存储管理
+   */
+  *login() {
+    if (this.loading.login) {
+      return { success: false, error: '正在登录中' };
+    }
+
+    try {
+      this.setLoading('login', true);
+
+      // 检查是否已经登录
+      const token = wx.getStorageSync(TOKEN_KEY);
+      if (token) {
+        // 已登录，获取用户信息
+        const userInfoResult = yield userService.getUserInfo();
+        if (userInfoResult.success) {
+          this.userInfo = userInfoResult.data;
+          return { success: true, data: userInfoResult.data };
+        } else {
+          // token可能已过期，继续执行登录流程
+          this.clearLocalStorage();
         }
-        return true; // 已登录
-    }
-
-    /**
-     * 统一的加载状态管理方法
-     * @param {string} type - 加载类型：'login', 'logout', 'avatar', 'profile', 'sync'
-     * @param {boolean} status - 加载状态：true 表示开始加载，false 表示结束加载
-     */
-    setLoading(type, status) {
-        if (this.loading.hasOwnProperty(type)) {
-            this.loading[type] = status;
-        } else {
-            console.warn(`未知的加载类型: ${type}`);
+      }
+
+      const result = yield userService.login();
+
+      if (result.success) {
+        // 保存token和用户信息到本地存储
+        if (result.data.token) {
+          wx.setStorageSync(TOKEN_KEY, result.data.token);
+          wx.setStorageSync(LOGIN_TIMESTAMP_KEY, Date.now());
         }
-    }
-
-    /**
-     * 同步用户信息 - 优化版本，避免循环调用
-     * userStore 作为用户信息的单一数据源
-     */
-    * syncUserInfo() {
-        // 防止重复调用
-        if (this.loading.sync) {
-            console.log('用户信息正在同步中，跳过重复调用');
-            return {success: false, error: '正在同步中'};
+        this.userInfo = result.data;
+        console.log('登录成功，用户信息已更新');
+      }
+
+      return result;
+    } catch (error) {
+      console.error('登录失败:', error);
+      return { success: false, error: '登录失败' };
+    } finally {
+      this.setLoading('login', false);
+    }
+  }
+
+  /**
+   * 退出登录 - 包含本地存储清理
+   */
+  *logout() {
+    if (this.loading.logout) {
+      return { success: false, error: '正在退出登录中' };
+    }
+
+    try {
+      this.setLoading('logout', true);
+      const result = yield userService.logout();
+
+      if (result.success) {
+        // 清理本地存储和状态
+        this.clearLocalStorage();
+        this.userInfo = null;
+        console.log('退出登录成功，用户信息已清空');
+      }
+
+      return result;
+    } catch (error) {
+      console.error('退出登录失败:', error);
+      return { success: false, error: '退出登录失败' };
+    } finally {
+      this.setLoading('logout', false);
+    }
+  }
+
+  /**
+   * 清理本地存储
+   */
+  clearLocalStorage() {
+    try {
+      wx.removeStorageSync(userInfo);
+
+      // 清除全局数据
+      const app = getApp();
+      if (app && app.globalData) {
+        if (app.globalData.userInfo) {
+          app.globalData.userInfo = null;
         }
-
-        try {
-            this.setLoading('sync', true);
-            const result = yield userService.getUserInfo();
-
-            if (result.success) {
-                // 检查数据是否有变化，避免不必要的更新
-                const hasChanged = JSON.stringify(this.userInfo) !== JSON.stringify(result.data);
-                if (hasChanged) {
-                    this.userInfo = result.data;
-                    console.log('用户信息已更新');
-                } else {
-                    console.log('用户信息无变化，跳过更新');
-                }
-            } else {
-                // 获取失败，清空用户信息
-                this.userInfo = null;
-                console.log('用户信息获取失败，已清空本地数据');
-            }
-
-            return result;
-        } catch (error) {
-            console.error('同步用户信息失败:', error);
-            this.userInfo = null;
-            return {success: false, error: '同步用户信息失败'};
-        } finally {
-            this.setLoading('sync', false);
+        if (app.globalData.detectiveInfo) {
+          app.globalData.detectiveInfo = null;
         }
-    }
-
-    /**
-     * 登录 - 包含本地存储管理
-     */
-    * login() {
-        if (this.loading.login) {
-            return {success: false, error: '正在登录中'};
+      }
+    } catch (error) {
+      console.error('清理本地存储失败:', error);
+    }
+  }
+
+  /**
+   * 上传头像
+   */
+  *updateAvatar(avatarPath) {
+
+    try {
+      this.setLoading('avatar', true);
+
+      const result = yield uploadFile({
+        url: api.asset.upload,
+        filePath: avatarPath,
+        name: 'file',
+        formData: {
+          type: 'avatar',
+          userId: this.userId,
+          timestamp: new Date().getTime()
         }
-
-        try {
-            this.setLoading('login', true);
-
-            // 检查是否已经登录
-            const token = wx.getStorageSync(TOKEN_KEY);
-            if (token) {
-                // 已登录，获取用户信息
-                const userInfoResult = yield userService.getUserInfo();
-                if (userInfoResult.success) {
-                    this.userInfo = userInfoResult.data;
-                    return {success: true, data: userInfoResult.data};
-                } else {
-                    // token可能已过期，继续执行登录流程
-                    this.clearLocalStorage();
-                }
-            }
-
-            const result = yield userService.login();
-
-            if (result.success) {
-                // 保存token和用户信息到本地存储
-                if (result.data.token) {
-                    wx.setStorageSync(TOKEN_KEY, result.data.token);
-                    wx.setStorageSync(LOGIN_TIMESTAMP_KEY, Date.now());
-                }
-                this.userInfo = result.data;
-                console.log('登录成功，用户信息已更新');
-            }
-
-            return result;
-        } catch (error) {
-            console.error('登录失败:', error);
-            return {success: false, error: '登录失败'};
-        } finally {
-            this.setLoading('login', false);
-        }
-    }
-
-    /**
-     * 退出登录 - 包含本地存储清理
-     */
-    * logout() {
-        if (this.loading.logout) {
-            return {success: false, error: '正在退出登录中'};
-        }
-
-        try {
-            this.setLoading('logout', true);
-            const result = yield userService.logout();
-
-            if (result.success) {
-                // 清理本地存储和状态
-                this.clearLocalStorage();
-                this.userInfo = null;
-                console.log('退出登录成功，用户信息已清空');
-            }
-
-            return result;
-        } catch (error) {
-            console.error('退出登录失败:', error);
-            return {success: false, error: '退出登录失败'};
-        } finally {
-            this.setLoading('logout', false);
-        }
-    }
-
-<<<<<<< HEAD
-    /**
-     * 清理本地存储
-     */
-    clearLocalStorage() {
-        try {
-            wx.removeStorageSync(userInfo);
-
-            // 清除全局数据
-            const app = getApp();
-            if (app && app.globalData) {
-                if (app.globalData.userInfo) {
-                    app.globalData.userInfo = null;
-                }
-                if (app.globalData.detectiveInfo) {
-                    app.globalData.detectiveInfo = null;
-                }
-            }
-        } catch (error) {
-            console.error('清理本地存储失败:', error);
-        }
-    }
-=======
->>>>>>> 82d6d8d1
-
-    /**
-     * 上传头像
-     */
-    * updateAvatar(avatarPath) {
-
-        try {
-            this.setLoading('avatar', true);
-
-            const result = yield uploadFile({
-                url: api.asset.upload,
-                filePath: avatarPath,
-                name: 'file',
-                formData: {
-                    type: 'avatar',
-                    userId: this.userId,
-                    timestamp: new Date().getTime()
-                }
-            });
-
-            if (result.success && result.data && result.data.url) {
-                // 上传成功后同步用户信息
-                yield this.syncUserInfo();
-                return {success: true, data: result.data.url};
-            } else {
-                return {success: false, error: result.error || '上传头像失败'};
-            }
-        } catch (error) {
-            console.error('上传头像失败:', error);
-            return {success: false, error: '上传头像失败'};
-        } finally {
-            this.setLoading('avatar', false);
-        }
-    }
-<<<<<<< HEAD
-
-    /**
-     * 更新用户资料
-     */  * updateUserProfile(profileData) {
-        if (!profileData || Object.keys(profileData).length === 0) {
-            return {success: false, error: '无更新内容'};
-        }
-
-        // 统一登录检查，未登录时自动弹窗
-        if (!this.requireLogin()) {
-            return;
-        }
-
-        try {
-            this.setLoading('profile', true);
-            const result = yield userService.updateUserInfo(profileData);
-
-            if (result.success) {
-                // 更新成功后同步用户信息
-                yield this.syncUserInfo();
-            }
-            return result;
-        } catch (error) {
-            console.error('更新用户资料失败:', error);
-            return {success: false, error: '更新用户资料失败'};
-        } finally {
-            this.setLoading('profile', false);
-        }
-    }
-=======
+      });
+
+      if (result.success && result.data && result.data.url) {
+        // 上传成功后同步用户信息
+        yield this.syncUserInfo();
+        return { success: true, data: result.data.url };
+      } else {
+        return { success: false, error: result.error || '上传头像失败' };
+      }
+    } catch (error) {
+      console.error('上传头像失败:', error);
+      return { success: false, error: '上传头像失败' };
+    } finally {
+      this.setLoading('avatar', false);
+    }
+  }
+
+  /**
+   * 更新用户资料
+   */  *updateUserProfile(profileData) {
+    if (!profileData || Object.keys(profileData).length === 0) {
+      return { success: false, error: '无更新内容' };
+    }
+
+
+    try {
+      this.setLoading('profile', true);
+      const result = yield userService.updateUserInfo(profileData);
+
+      if (result.success) {
+        // 更新成功后同步用户信息
+        yield this.syncUserInfo();
+      } return result;
+    } catch (error) {
+      console.error('更新用户资料失败:', error);
+      return { success: false, error: '更新用户资料失败' };
+    } finally {
+      this.setLoading('profile', false);
+    }
   }
   // ===== 用户交互相关方法 - 重构为直接操作模式 =====
   /**
@@ -450,55 +290,22 @@
     try {
       // 直接发起操作请求
       const result = yield userService.updateFavoriteSoup(soupId, isFavorite);
->>>>>>> 82d6d8d1
-
-    // ===== 用户交互相关方法 - 重构为直接操作模式 =====
-    /**
-     * 收藏/取消收藏汤面
-     * 直接发起操作请求，后端统一处理状态更新
-     * @param {string} soupId - 汤ID
-     * @param {boolean} isFavorite - 是否收藏
-     * @returns {Promise<{success: boolean, data?: any, error?: string}>}
-     */
-    * favoriteSoup(soupId, isFavorite) {
-        // 统一登录检查，未登录时自动弹窗
-        if (!this.requireLogin()) {
-            return;
-        }
-        try {
-            // 直接发起操作请求
-            const result = yield userService.updateFavoriteSoup(soupId, isFavorite);
-
-            if (result.success) {
-                // 操作成功后同步用户信息，获取最新状态
-                yield this.syncUserInfo();
-                return {
-                    success: true,
-                    data: result.data,
-                    message: isFavorite ? '收藏成功' : '已取消收藏'
-                };
-            } else {
-                return result;
-            }
-        } catch (error) {
-            console.error('收藏操作失败:', error);
-            return {success: false, error: '收藏操作失败'};
-        }
-    }
-<<<<<<< HEAD
-
-    /**
-     * 切换收藏状态 - 便捷方法，全自动响应
-     * 自动判断当前状态并切换，未登录时自动显示登录弹窗
-     * @param {string} soupId - 汤ID
-     * @returns {Promise<{success: boolean, data?: any, error?: string}>}
-     */
-    * toggleFavorite(soupId) {
-        // 获取当前收藏状态并切换
-        const currentStatus = this.isFavoriteSoup(soupId);
-        return yield this.favoriteSoup(soupId, !currentStatus);
-    }
-=======
+
+      if (result.success) {
+        // 操作成功后同步用户信息，获取最新状态
+        yield this.syncUserInfo();
+        return {
+          success: true,
+          data: result.data,
+          message: isFavorite ? '收藏成功' : '已取消收藏'
+        };
+      } else {
+        return result;
+      }
+    } catch (error) {
+      console.error('收藏操作失败:', error);
+      return { success: false, error: '收藏操作失败' };
+    }
   }/**
    * 切换收藏状态 - 便捷方法，全自动响应
    * 自动判断当前状态并切换，未登录时自动显示登录弹窗
@@ -518,55 +325,26 @@
    * @returns {Promise<{success: boolean, data?: any, error?: string}>}
    */
   *likeSoup(soupId, isLike) {
->>>>>>> 82d6d8d1
-
-    /**
-     * 点赞/取消点赞汤面
-     * 直接发起操作请求，后端统一处理状态更新
-     * @param {string} soupId - 汤ID
-     * @param {boolean} isLike - 是否点赞
-     * @returns {Promise<{success: boolean, data?: any, error?: string}>}
-     */
-    * likeSoup(soupId, isLike) {
-        // 统一登录检查，未登录时自动弹窗并返回错误
-        if (!this.requireLogin()) {
-            return;
-        }
-
-        try {
-            // 直接发起操作请求
-            const result = yield userService.updateLikedSoup(soupId, isLike);
-
-            if (result.success) {
-                // 操作成功后同步用户信息，获取最新状态
-                yield this.syncUserInfo();
-                return {
-                    success: true,
-                    data: result.data,
-                    message: isLike ? '点赞成功' : '已取消点赞'
-                };
-            } else {
-                return result;
-            }
-        } catch (error) {
-            console.error('点赞操作失败:', error);
-            return {success: false, error: '点赞操作失败'};
-        }
-    }
-<<<<<<< HEAD
-
-    /**
-     * 切换点赞状态 - 便捷方法，全自动响应
-     * 自动判断当前状态并切换，未登录时自动显示登录弹窗
-     * @param {string} soupId - 汤ID
-     * @returns {Promise<{success: boolean, data?: any, error?: string}>}
-     */
-    * toggleLike(soupId) {
-        // 获取当前点赞状态并切换
-        const currentStatus = this.isLikedSoup(soupId);
-        return yield this.likeSoup(soupId, !currentStatus);
-    }
-=======
+
+    try {
+      // 直接发起操作请求
+      const result = yield userService.updateLikedSoup(soupId, isLike);
+
+      if (result.success) {
+        // 操作成功后同步用户信息，获取最新状态
+        yield this.syncUserInfo();
+        return {
+          success: true,
+          data: result.data,
+          message: isLike ? '点赞成功' : '已取消点赞'
+        };
+      } else {
+        return result;
+      }
+    } catch (error) {
+      console.error('点赞操作失败:', error);
+      return { success: false, error: '点赞操作失败' };
+    }
   }
   /**
    * 切换点赞状态 - 便捷方法，全自动响应
@@ -586,42 +364,11 @@
    * @returns {Promise<{success: boolean, data?: any, error?: string}>}
    */
   *solveSoup(soupId) {
->>>>>>> 82d6d8d1
-
-    /**
-     * 标记汤面为已解决
-     * 直接发起操作请求，后端统一处理状态更新
-     * @param {string} soupId - 汤ID
-     * @returns {Promise<{success: boolean, data?: any, error?: string}>}
-     */
-    * solveSoup(soupId) {
-        // 统一登录检查，未登录时自动弹窗并返回错误
-        if (!this.requireLogin()) {
-            return;
-        }
-
-<<<<<<< HEAD
-        try {
-            // 直接发起操作请求
-            const result = yield userService.updateSolvedSoup(soupId);
-
-            if (result.success) {
-                // 操作成功后同步用户信息，获取最新状态
-                yield this.syncUserInfo();
-                return {
-                    success: true,
-                    data: result.data,
-                    message: '已标记为解决'
-                };
-            } else {
-                return result;
-            }
-        } catch (error) {
-            console.error('标记解决失败:', error);
-            return {success: false, error: '标记解决失败'};
-        }
-    }
-=======
+
+    try {
+      // 直接发起操作请求
+      const result = yield userService.updateSolvedSoup(soupId);
+
       if (result.success) {
         // 操作成功后同步用户信息，获取最新状态
         yield this.syncUserInfo();
@@ -645,79 +392,67 @@
    * @param {string} soupId - 汤ID
    * @returns {Promise<{success: boolean, data?: any, error?: string}>}
    */  *updateAnsweredSoup(soupId) {
->>>>>>> 82d6d8d1
-
-    /**
-     * 更新用户回答过的汤记录
-     * 直接发起操作请求，后端统一处理状态更新
-     * @param {string} soupId - 汤ID
-     * @returns {Promise<{success: boolean, data?: any, error?: string}>}
-     */  * updateAnsweredSoup(soupId) {
-        // 统一登录检查，未登录时自动弹窗并返回错误
-        if (!this.requireLogin()) {
-            return;
-        }
-
-        try {
-            // 直接发起操作请求
-            const result = yield userService.updateAnsweredSoup(soupId);
-
-            if (result.success) {
-                // 操作成功后同步用户信息，获取最新状态
-                yield this.syncUserInfo();
-                return {
-                    success: true,
-                    data: result.data,
-                    message: '已更新回答记录'
-                };
-            } else {
-                return result;
-            }
-        } catch (error) {
-            console.error('更新回答记录失败:', error);
-            return {success: false, error: '更新回答记录失败'};
-        }
-    }
-
-    // ===== 状态查询方法 - 从本地 userInfo 直接读取 =====
-
-    /**
-     * 检查用户是否收藏了某个汤
-     * @param {string} soupId - 汤ID
-     * @returns {boolean} 是否收藏
-     */
-    isFavoriteSoup(soupId) {
-        if (!this.isLoggedIn || !this.userInfo) {
-            return false;
-        }
-        return Array.isArray(this.userInfo.favoriteSoups) && this.userInfo.favoriteSoups.includes(soupId);
-    }
-
-    /**
-     * 检查用户是否点赞了某个汤
-     * @param {string} soupId - 汤ID
-     * @returns {boolean} 是否点赞
-     */
-    isLikedSoup(soupId) {
-        if (!this.isLoggedIn || !this.userInfo) {
-            return false;
-        }
-        return Array.isArray(this.userInfo.likedSoups) && this.userInfo.likedSoups.includes(soupId);
-    }
-
-    /**
-     * 检查用户是否已解决某个汤
-     * @param {string} soupId - 汤ID
-     * @returns {boolean} 是否已解决
-     */
-    isSolvedSoup(soupId) {
-        if (!this.isLoggedIn || !this.userInfo) {
-            return false;
-        }
-        return Array.isArray(this.userInfo.solvedSoups) && this.userInfo.solvedSoups.includes(soupId);
-    }
+
+    try {
+      // 直接发起操作请求
+      const result = yield userService.updateAnsweredSoup(soupId);
+
+      if (result.success) {
+        // 操作成功后同步用户信息，获取最新状态
+        yield this.syncUserInfo();
+        return {
+          success: true,
+          data: result.data,
+          message: '已更新回答记录'
+        };
+      } else {
+        return result;
+      }
+    } catch (error) {
+      console.error('更新回答记录失败:', error);
+      return { success: false, error: '更新回答记录失败' };
+    }
+  }
+
+  // ===== 状态查询方法 - 从本地 userInfo 直接读取 =====
+
+  /**
+   * 检查用户是否收藏了某个汤
+   * @param {string} soupId - 汤ID
+   * @returns {boolean} 是否收藏
+   */
+  isFavoriteSoup(soupId) {
+    if (!this.isLoggedIn || !this.userInfo) {
+      return false;
+    }
+    return Array.isArray(this.userInfo.favoriteSoups) && this.userInfo.favoriteSoups.includes(soupId);
+  }
+
+  /**
+   * 检查用户是否点赞了某个汤
+   * @param {string} soupId - 汤ID
+   * @returns {boolean} 是否点赞
+   */
+  isLikedSoup(soupId) {
+    if (!this.isLoggedIn || !this.userInfo) {
+      return false;
+    }
+    return Array.isArray(this.userInfo.likedSoups) && this.userInfo.likedSoups.includes(soupId);
+  }
+
+  /**
+   * 检查用户是否已解决某个汤
+   * @param {string} soupId - 汤ID
+   * @returns {boolean} 是否已解决
+   */
+  isSolvedSoup(soupId) {
+    if (!this.isLoggedIn || !this.userInfo) {
+      return false;
+    }
+    return Array.isArray(this.userInfo.solvedSoups) && this.userInfo.solvedSoups.includes(soupId);
+  }
 }
 
 module.exports = {
-    UserStoreClass: UserStore, // 导出类本身，在 rootStore 中实例化
+  UserStoreClass: UserStore, // 导出类本身，在 rootStore 中实例化
 };