# 一勺海龟汤

## 项目简介
<<<<<<< HEAD
「汤面小程序」是一款专为微信平台打造的海龟汤游戏应用，让用户随时随地与AI进行海龟汤谜题互动。
=======
「一勺海龟汤」是一款专为微信平台打造的海龟汤游戏应用，让用户随时随地与AI进行海龟汤谜题互动。
>>>>>>> a7d35dec

## 技术架构

### 服务器配置
- 支持开发/生产环境切换
- API基础路径：
  - 开发环境：`http://localhost:8081/api/soups`
  - 生产环境：`http://71.137.1.230:8081/api/soups`

### 核心模块
```
├── components/         # 组件目录
│   ├── soup-display/   # 汤面展示组件
│   ├── dialog-area/    # 对话区域组件
│   ├── input-bar/      # 输入栏组件
│   ├── nav-bar/        # 导航栏组件
│   ├── setting-card/   # 设置卡片组件
<<<<<<< HEAD
│   ├── button/         # 按钮组件
│   └── soup-truth/     # 汤底展示组件
=======
│   └── button/         # 按钮组件
>>>>>>> a7d35dec
├── pages/              # 页面目录
│   ├── index/          # 首页
│   ├── dialog/         # 对话页
│   ├── mine/           # 我的页面
<<<<<<< HEAD
│   ├── gensoup/      # 社区页面
│   └── admin/          # 管理页面
├── utils/              # 工具目录
│   ├── soupService.js  # 汤面数据服务
│   ├── typeAnimation.js # 打字机动画工具
│   ├── dialogService.js # 对话数据服务
│   └── panelDrag.js     # 底部面板拖拽工具
=======
│   ├── community/      # 社区页面
│   └── admin/          # 管理页面
├── utils/              # 工具目录
│   ├── soupService.js  # 汤面数据服务
│   └── typeAnimation.js # 打字机动画工具
>>>>>>> a7d35dec
├── static/             # 静态资源目录
├── images/             # 图像资源目录
└── styles/             # 全局样式目录
```

### 模块说明

#### 1. 汤面展示组件 (soup-display)
- 负责汤面内容的展示和动画效果
- 提供流畅的打字机动画效果
- 支持静态/动态展示模式切换
- 可自定义光标样式和动画参数
- 提供完整的动画控制接口

#### 2. 对话区域组件 (dialog-area)
- 管理用户与AI的对话交流
- 支持多种对话气泡样式
- 实现自动滚动和历史记录

#### 3. 汤面数据服务 (soupService)
<<<<<<< HEAD
- 支持多环境配置切换
- 实现数据缓存和自动更新
- 提供环境切换接口 `switchEnvironment()`
- 支持数据刷新 `refreshSoups()`
- 自动处理网络异常和本地回退
=======
>>>>>>> a7d35dec
- 管理汤面数据的获取和缓存
- 提供数据加载和查询接口
- 支持按ID获取指定汤面
- 处理数据加载失败的后备方案

#### 4. 打字机动画工具 (typeAnimation)
- 提供仿机械打字机效果
- 支持字符级动画控制
- 可配置的动画参数
- 支持标点符号智能延迟

#### 5. 汤底展示组件 (soup-truth)
- 负责展示指定汤面的汤底（真相）和标题
- 支持通过 `soupId` 属性指定汤面，或由父组件设置数据
- 集成 `soupService` 获取汤面数据
- 支持静态展示模式

#### 6. 对话本地存储服务 (dialogService)
- 负责将特定汤面的对话消息（用户与AI的交互）保存在本地缓存
- 提供对话记录的加载、保存和删除接口
- 过滤并存储非系统类型的消息
- 提供简单的本地回复生成功能（用于测试或占位）
- 管理对话内容的"脏"状态标记

#### 7. 底部面板拖拽工具 (panelDrag)
- 提供通用的底部弹出面板下拉手势关闭功能
- 支持下拉阻尼效果和流畅的关闭动画
- 可配置关闭阈值和阻尼系数
- 提供震动反馈接口
- 需要在组件中集成并绑定触摸事件

## 功能特性

### 1. 汤面展示
- 打字机效果逐字显示
- 支持标题和内容分开动画
- 智能标点符号延迟
- 可配置的动画速度
- 自定义光标样式

### 2. 对话交互
- 与AI进行海龟汤问答
- 主页汤面预览
- 对话页完整阅读
- 动画完成后显示操作按钮
- 支持页面间数据传递

### 3. 用户系统
- 个人中心页面
- 收藏喜爱的汤面
- 历史记录查看
- 用户设置管理

### 4. 性能优化
- 静态模式支持（跳过动画）
- 组件状态智能管理
- 数据加载失败后备方案
- 分包加载减少初始化时间

## 使用说明

### 主页配置
```javascript
// pages/index/index.js
Page({
  data: {
    soupConfig: {
      autoPlay: true,        // 自动播放动画
      staticMode: false,     // 静态模式（跳过动画）
      titleTypeSpeed: 80,    // 标题打字速度
      contentTypeSpeed: 60   // 内容打字速度
    }
  },
  
  onSoupAnimationComplete() {
    // 动画完成后的处理逻辑
  }
});
```

### 对话页配置
```javascript
// pages/dialog/dialog.js
Page({
  data: {
    soupConfig: {
      useDefaultOnly: false,  // 是否仅使用默认汤面
      autoPlay: true,         // 自动播放
      staticMode: true        // 对话页默认使用静态模式
    }
  },
  
  // 发送用户输入到AI
  sendUserInput(input) {
    // 调用AI交互相关接口
  }
});
```

### 组件使用
```html
<soup-display 
  id="soupDisplay"
  soupId="{{soupId}}"
  useDefaultOnly="{{soupConfig.useDefaultOnly}}"
  autoPlay="{{soupConfig.autoPlay}}"
  staticMode="{{soupConfig.staticMode}}"
  titleTypeSpeed="{{soupConfig.titleTypeSpeed}}"
  contentTypeSpeed="{{soupConfig.contentTypeSpeed}}"
  bind:loadSuccess="onSoupLoadSuccess"
  bind:animationComplete="onSoupAnimationComplete"
/>
```

## 后端API需求

### 1. 汤面数据接口
```
GET /api/v1/soups/:soupId       // 获取指定汤面
GET /api/v1/soups/random        // 获取随机汤面
POST /api/v1/soups/:soupId/view // 记录汤面查看
GET /api/v1/soups/view-status   // 获取查看状态
```

### 2. 用户交互接口
```
POST /api/v1/dialog/message     // 发送对话消息
GET /api/v1/dialog/:dialogId    // 获取对话历史
POST /api/v1/soups/:soupId/favorite  // 收藏汤面
GET /api/v1/user/favorites      // 获取收藏列表
```

## 开发计划

### 近期优化
1. 动画效果增强
   - [ ] 添加更多动画效果
   - [ ] 优化动画性能
   - [ ] 增加自定义样式选项

2. 数据管理优化
   - [ ] 实现本地数据缓存
   - [ ] 添加数据版本控制
   - [ ] 实现增量更新机制

3. 用户体验提升
   - [ ] 添加加载状态提示
   - [ ] 优化错误处理
   - [ ] 支持更多交互事件

### 长期规划
1. 后端对接
   - [ ] 实现完整的后端API
   - [ ] 添加用户系统
   - [ ] 支持数据同步

2. 功能扩展
   - [ ] 添加收藏功能
   - [ ] 支持分享功能
   - [ ] 添加用户反馈
   - [ ] 社区互动功能
<|MERGE_RESOLUTION|>--- conflicted
+++ resolved
@@ -1,11 +1,7 @@
-# 一勺海龟汤
+# 汤面小程序
 
 ## 项目简介
-<<<<<<< HEAD
 「汤面小程序」是一款专为微信平台打造的海龟汤游戏应用，让用户随时随地与AI进行海龟汤谜题互动。
-=======
-「一勺海龟汤」是一款专为微信平台打造的海龟汤游戏应用，让用户随时随地与AI进行海龟汤谜题互动。
->>>>>>> a7d35dec
 
 ## 技术架构
 
@@ -23,31 +19,16 @@
 │   ├── input-bar/      # 输入栏组件
 │   ├── nav-bar/        # 导航栏组件
 │   ├── setting-card/   # 设置卡片组件
-<<<<<<< HEAD
-│   ├── button/         # 按钮组件
-│   └── soup-truth/     # 汤底展示组件
-=======
 │   └── button/         # 按钮组件
->>>>>>> a7d35dec
 ├── pages/              # 页面目录
 │   ├── index/          # 首页
 │   ├── dialog/         # 对话页
 │   ├── mine/           # 我的页面
-<<<<<<< HEAD
 │   ├── gensoup/      # 社区页面
 │   └── admin/          # 管理页面
 ├── utils/              # 工具目录
-│   ├── soupService.js  # 汤面数据服务
-│   ├── typeAnimation.js # 打字机动画工具
-│   ├── dialogService.js # 对话数据服务
-│   └── panelDrag.js     # 底部面板拖拽工具
-=======
-│   ├── community/      # 社区页面
-│   └── admin/          # 管理页面
-├── utils/              # 工具目录
-│   ├── soupService.js  # 汤面数据服务
+│   ├── soupService.js  # 汤面数据服务（含环境配置、数据缓存）
 │   └── typeAnimation.js # 打字机动画工具
->>>>>>> a7d35dec
 ├── static/             # 静态资源目录
 ├── images/             # 图像资源目录
 └── styles/             # 全局样式目录
@@ -68,14 +49,11 @@
 - 实现自动滚动和历史记录
 
 #### 3. 汤面数据服务 (soupService)
-<<<<<<< HEAD
 - 支持多环境配置切换
 - 实现数据缓存和自动更新
 - 提供环境切换接口 `switchEnvironment()`
 - 支持数据刷新 `refreshSoups()`
 - 自动处理网络异常和本地回退
-=======
->>>>>>> a7d35dec
 - 管理汤面数据的获取和缓存
 - 提供数据加载和查询接口
 - 支持按ID获取指定汤面
@@ -86,26 +64,6 @@
 - 支持字符级动画控制
 - 可配置的动画参数
 - 支持标点符号智能延迟
-
-#### 5. 汤底展示组件 (soup-truth)
-- 负责展示指定汤面的汤底（真相）和标题
-- 支持通过 `soupId` 属性指定汤面，或由父组件设置数据
-- 集成 `soupService` 获取汤面数据
-- 支持静态展示模式
-
-#### 6. 对话本地存储服务 (dialogService)
-- 负责将特定汤面的对话消息（用户与AI的交互）保存在本地缓存
-- 提供对话记录的加载、保存和删除接口
-- 过滤并存储非系统类型的消息
-- 提供简单的本地回复生成功能（用于测试或占位）
-- 管理对话内容的"脏"状态标记
-
-#### 7. 底部面板拖拽工具 (panelDrag)
-- 提供通用的底部弹出面板下拉手势关闭功能
-- 支持下拉阻尼效果和流畅的关闭动画
-- 可配置关闭阈值和阻尼系数
-- 提供震动反馈接口
-- 需要在组件中集成并绑定触摸事件
 
 ## 功能特性
 
