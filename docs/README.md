--- conflicted
+++ resolved
@@ -25,12 +25,8 @@
 │   ├── index/          # 首页
 │   ├── dialog/         # 对话页
 │   ├── mine/           # 我的页面
-<<<<<<< HEAD
 │   ├── gensoup/      # 社区页面
 │   └── admin/          # 管理页面
-=======
-│   └── community/      # 社区页面
->>>>>>> 671665ee
 ├── utils/              # 工具目录
 │   ├── soupService.js  # 汤面数据服务
 │   ├── typeAnimation.js # 打字机动画工具
